--- conflicted
+++ resolved
@@ -117,13 +117,8 @@
     @Before
     public void init() throws Exception {
         ConcurrentMap<String, MQClientInstance> factoryTable = (ConcurrentMap<String, MQClientInstance>) FieldUtils.readDeclaredField(MQClientManager.getInstance(), "factoryTable", true);
-<<<<<<< HEAD
-        for (MQClientInstance instance : factoryTable.values()) {
-            instance.shutdown();
-=======
         for (Map.Entry<String, MQClientInstance> entry : factoryTable.entrySet()) {
             entry.getValue().shutdown();
->>>>>>> 13933297
         }
         factoryTable.clear();
 
